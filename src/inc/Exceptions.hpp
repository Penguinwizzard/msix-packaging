#pragma once

#include <cstdint>
#include <string>
#include <exception>
#include <cassert>

namespace xPlat {

    static const std::uint32_t ERROR_FACILITY = 0x8BAD0000;   // Facility 2989

    // defines error codes
    enum class Error : std::uint32_t
    {
        //
        // Win32 error codes
        //
        NotSupported                = 0x80070032,
        InvalidParameter            = 0x80070057,
        NotImplemented              = 0x80070078,

        //
        // xPlat specific error codes
        //

        // Basic file errors
        FileOpen                    = ERROR_FACILITY + 0x0001,
        FileSeek                    = ERROR_FACILITY + 0x0002,
        FileRead                    = ERROR_FACILITY + 0x0003,
        FileWrite                   = ERROR_FACILITY + 0x0003,
        FileCreateDirectory         = ERROR_FACILITY + 0x0004,

        // Zip format errors
        ZipCentralDirectoryHeader   = ERROR_FACILITY + 0x0011,
        ZipLocalFileHeader          = ERROR_FACILITY + 0x0012,
        Zip64EOCDRecord             = ERROR_FACILITY + 0x0013,
        Zip64EOCDLocator            = ERROR_FACILITY + 0x0014,
        ZipEOCDRecord               = ERROR_FACILITY + 0x0015,
        ZipHiddenData               = ERROR_FACILITY + 0x0016,

        // Inflate errors
        InflateInitialize           = ERROR_FACILITY + 0x0021,
        InflateRead                 = ERROR_FACILITY + 0x0022,
        InflateCorruptData          = ERROR_FACILITY + 0x0023,
    };

    // Defines a common exception type to throw in exceptional cases.  DO NOT USE FOR FLOW CONTROL!
    // Throwing xPlat::Exception will break into the debugger on chk builds to aid debugging
    class Exception : public std::exception
    {
    public:
        Exception(Error error) : m_code(static_cast<std::uint32_t>(error))
        {}

        Exception(Error error, std::string& message) :
            m_code(static_cast<std::uint32_t>(error)),
            m_message(message)
        {}

        Exception(Error error, const char* message) :
            m_code(static_cast<std::uint32_t>(error)),
            m_message(message)
        {}

        Exception(std::uint32_t error) : m_code(0x8007 + error)
        {}

        Exception(std::uint32_t error, std::string& message) :
            m_code(0x8007 + error),
            m_message(message)
        {}

        Exception(std::uint32_t error, const char* message) :
            m_code(0x8007 + error),
            m_message(message)
        {}

        uint32_t        Code() { return m_code; }
        std::string&    Message() { return m_message; }

    protected:
        std::uint32_t   m_code;
        std::string     m_message;
    };
}


<<<<<<< HEAD
    class NotImplementedException   : public ExceptionBase { public: NotImplementedException()  { SetLastError(1); } };
    class NotSupportedException     : public ExceptionBase { public: NotSupportedException()    { SetLastError(2); } };
    class InvalidArgumentException  : public ExceptionBase { public: InvalidArgumentException() { SetLastError(3); } };
    class IOException               : public ExceptionBase { public: IOException()              { SetLastError(4); } };
    class InvalidStreamFormat       : public ExceptionBase { public: InvalidStreamFormat()      { SetLastError(5); } };
=======
// Helper to make code more terse and more readable at the same time.
#define ThrowErrorIfNot(c, a, m)     \
{                                    \
    if (!(a))                        \
    {                                \
        assert(false);               \
        throw xPlat::Exception(c,m); \
    }                                \
>>>>>>> 144959a6
}<|MERGE_RESOLUTION|>--- conflicted
+++ resolved
@@ -42,6 +42,9 @@
         InflateInitialize           = ERROR_FACILITY + 0x0021,
         InflateRead                 = ERROR_FACILITY + 0x0022,
         InflateCorruptData          = ERROR_FACILITY + 0x0023,
+
+        // Signature errors
+        SignatureInvalid            = ERROR_FACILITY + 0x0030,
     };
 
     // Defines a common exception type to throw in exceptional cases.  DO NOT USE FOR FLOW CONTROL!
@@ -85,13 +88,6 @@
 }
 
 
-<<<<<<< HEAD
-    class NotImplementedException   : public ExceptionBase { public: NotImplementedException()  { SetLastError(1); } };
-    class NotSupportedException     : public ExceptionBase { public: NotSupportedException()    { SetLastError(2); } };
-    class InvalidArgumentException  : public ExceptionBase { public: InvalidArgumentException() { SetLastError(3); } };
-    class IOException               : public ExceptionBase { public: IOException()              { SetLastError(4); } };
-    class InvalidStreamFormat       : public ExceptionBase { public: InvalidStreamFormat()      { SetLastError(5); } };
-=======
 // Helper to make code more terse and more readable at the same time.
 #define ThrowErrorIfNot(c, a, m)     \
 {                                    \
@@ -100,5 +96,4 @@
         assert(false);               \
         throw xPlat::Exception(c,m); \
     }                                \
->>>>>>> 144959a6
 }