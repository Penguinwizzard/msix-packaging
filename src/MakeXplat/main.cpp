--- conflicted
+++ resolved
@@ -44,17 +44,13 @@
         return true;
     }
 
-<<<<<<< HEAD
+    bool SkipSignature()
+    {
+        validationOptions = static_cast<APPX_VALIDATION_OPTION>(validationOptions | APPX_VALIDATION_OPTION::APPX_VALIDATION_OPTION_SKIPSIGNATURE);
+        return true;
+    }
+
     bool AllowSignatureOriginUnknown()
-=======
-    bool SkipSignature()
-    {
-        validationOptions = static_cast<APPX_VALIDATION_OPTION>(validationOptions | APPX_VALIDATION_OPTION::APPX_VALIDATION_OPTION_SKIPSIGNATURE);
-        return true;
-    }
-
-    bool SkipSignatureValidation()
->>>>>>> 4030af0a
     {
         validationOptions = static_cast<APPX_VALIDATION_OPTION>(validationOptions | APPX_VALIDATION_OPTION::APPX_VALIDATION_OPTION_ALLOWSIGNATUREORIGINUNKNOWN);
         return true;
@@ -296,13 +292,8 @@
                 { "-mv", Option(false, "Skips manifest validation.  By default manifest validation is enabled.",
                     [&](const std::string&) { return state.SkipManifestValidation(); })
                 },
-<<<<<<< HEAD
                 { "-sv", Option(false, "Skips signature validation.  By default signature validation is enabled.",
                     [&](const std::string&) { return state.AllowSignatureOriginUnknown(); })
-=======
-                { "-sv", Option(false, "Skips signature origin validation.  By default signature origin validation is enabled.",
-                    [&](const std::string&) { return state.SkipSignatureValidation(); })
->>>>>>> 4030af0a
                 },
                 { "-ss", Option(false, "Skips enforcement of signed packages.  By default packages must be signed.",
                     [&](const std::string&) { return state.SkipSignature(); })
