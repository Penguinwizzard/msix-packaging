﻿<?xml version="1.0" encoding="utf-8"?>
<Project ToolsVersion="4.0" xmlns="http://schemas.microsoft.com/developer/msbuild/2003">
  <ItemGroup>
    <Filter Include="Source Files">
      <UniqueIdentifier>{4FC737F1-C7A5-4376-A066-2A32D752A2FF}</UniqueIdentifier>
      <Extensions>cpp;c;cc;cxx;def;odl;idl;hpj;bat;asm;asmx</Extensions>
    </Filter>
    <Filter Include="Header Files">
      <UniqueIdentifier>{93995380-89BD-4b04-88EB-625FBE52EBFB}</UniqueIdentifier>
      <Extensions>h;hh;hpp;hxx;hm;inl;inc;xsd</Extensions>
    </Filter>
    <Filter Include="Resource Files">
      <UniqueIdentifier>{67DA6AB6-F800-4c08-8B7A-83BB121AAD01}</UniqueIdentifier>
      <Extensions>rc;ico;cur;bmp;dlg;rc2;rct;bin;rgs;gif;jpg;jpeg;jpe;resx;tiff;tif;png;wav;mfcribbon-ms</Extensions>
    </Filter>
  </ItemGroup>
  <ItemGroup>
    <ClInclude Include="..\..\src\inc\Base64Stream.hpp">
      <Filter>Header Files</Filter>
    </ClInclude>
    <ClInclude Include="..\..\src\inc\CRC32Stream.hpp">
      <Filter>Header Files</Filter>
    </ClInclude>
    <ClInclude Include="..\..\src\inc\Exceptions.hpp">
      <Filter>Header Files</Filter>
    </ClInclude>
    <ClInclude Include="..\..\src\inc\FileStream.hpp">
      <Filter>Header Files</Filter>
    </ClInclude>
    <ClInclude Include="..\..\src\inc\OffsetStream.hpp">
      <Filter>Header Files</Filter>
    </ClInclude>
    <ClInclude Include="..\..\src\inc\PartitionStream.hpp">
      <Filter>Header Files</Filter>
    </ClInclude>
    <ClInclude Include="..\..\src\inc\SequenceStream.hpp">
      <Filter>Header Files</Filter>
    </ClInclude>
    <ClInclude Include="..\..\src\inc\SHA256Stream.hpp">
      <Filter>Header Files</Filter>
    </ClInclude>
    <ClInclude Include="..\..\src\inc\StreamBase.hpp">
      <Filter>Header Files</Filter>
    </ClInclude>
    <ClInclude Include="..\..\src\inc\ZipFileStream.hpp">
      <Filter>Header Files</Filter>
    </ClInclude>
    <ClInclude Include="..\..\lib\zlib\zlib.h">
      <Filter>Header Files</Filter>
    </ClInclude>
    <ClInclude Include="..\..\src\inc\xPlatAppx.hpp">
      <Filter>Header Files</Filter>
    </ClInclude>
    <ClInclude Include="..\..\src\inc\ZipObject.hpp">
      <Filter>Header Files</Filter>
    </ClInclude>
    <ClInclude Include="..\..\src\inc\DirectoryObject.hpp">
      <Filter>Header Files</Filter>
    </ClInclude>
    <ClInclude Include="..\..\src\inc\InflateStream.hpp">
      <Filter>Header Files</Filter>
    </ClInclude>
<<<<<<< HEAD
    <ClInclude Include="..\..\src\inc\RangeStream.hpp">
=======
    <ClInclude Include="..\..\src\inc\AppxPackageObject.hpp">
>>>>>>> 144959a6
      <Filter>Header Files</Filter>
    </ClInclude>
  </ItemGroup>
  <ItemGroup>
    <None Include="xPlatAppx.def">
      <Filter>Source Files</Filter>
    </None>
  </ItemGroup>
  <ItemGroup>
    <ClCompile Include="..\..\src\xPlatAppx\xPlatAppx.cpp">
      <Filter>Source Files</Filter>
    </ClCompile>
    <ClCompile Include="..\..\src\xPlatAppx\ZipObject.cpp">
      <Filter>Source Files</Filter>
    </ClCompile>
    <ClCompile Include="..\..\src\xPlatAppx\PAL\FileSystem\Win32\DirectoryObject.cpp">
      <Filter>Source Files</Filter>
    </ClCompile>
    <ClCompile Include="..\..\src\xPlatAppx\ZipFileStream.cpp">
      <Filter>Source Files</Filter>
    </ClCompile>
    <ClCompile Include="..\..\src\xPlatAppx\InflateStream.cpp">
      <Filter>Source Files</Filter>
    </ClCompile>
<<<<<<< HEAD
    <ClCompile Include="..\..\src\xPlatAppx\RangeStream.cpp">
=======
    <ClCompile Include="..\..\src\xPlatAppx\AppxPackageObject.cpp">
>>>>>>> 144959a6
      <Filter>Source Files</Filter>
    </ClCompile>
  </ItemGroup>
</Project><|MERGE_RESOLUTION|>--- conflicted
+++ resolved
@@ -1,100 +1,98 @@
-﻿<?xml version="1.0" encoding="utf-8"?>
-<Project ToolsVersion="4.0" xmlns="http://schemas.microsoft.com/developer/msbuild/2003">
-  <ItemGroup>
-    <Filter Include="Source Files">
-      <UniqueIdentifier>{4FC737F1-C7A5-4376-A066-2A32D752A2FF}</UniqueIdentifier>
-      <Extensions>cpp;c;cc;cxx;def;odl;idl;hpj;bat;asm;asmx</Extensions>
-    </Filter>
-    <Filter Include="Header Files">
-      <UniqueIdentifier>{93995380-89BD-4b04-88EB-625FBE52EBFB}</UniqueIdentifier>
-      <Extensions>h;hh;hpp;hxx;hm;inl;inc;xsd</Extensions>
-    </Filter>
-    <Filter Include="Resource Files">
-      <UniqueIdentifier>{67DA6AB6-F800-4c08-8B7A-83BB121AAD01}</UniqueIdentifier>
-      <Extensions>rc;ico;cur;bmp;dlg;rc2;rct;bin;rgs;gif;jpg;jpeg;jpe;resx;tiff;tif;png;wav;mfcribbon-ms</Extensions>
-    </Filter>
-  </ItemGroup>
-  <ItemGroup>
-    <ClInclude Include="..\..\src\inc\Base64Stream.hpp">
-      <Filter>Header Files</Filter>
-    </ClInclude>
-    <ClInclude Include="..\..\src\inc\CRC32Stream.hpp">
-      <Filter>Header Files</Filter>
-    </ClInclude>
-    <ClInclude Include="..\..\src\inc\Exceptions.hpp">
-      <Filter>Header Files</Filter>
-    </ClInclude>
-    <ClInclude Include="..\..\src\inc\FileStream.hpp">
-      <Filter>Header Files</Filter>
-    </ClInclude>
-    <ClInclude Include="..\..\src\inc\OffsetStream.hpp">
-      <Filter>Header Files</Filter>
-    </ClInclude>
-    <ClInclude Include="..\..\src\inc\PartitionStream.hpp">
-      <Filter>Header Files</Filter>
-    </ClInclude>
-    <ClInclude Include="..\..\src\inc\SequenceStream.hpp">
-      <Filter>Header Files</Filter>
-    </ClInclude>
-    <ClInclude Include="..\..\src\inc\SHA256Stream.hpp">
-      <Filter>Header Files</Filter>
-    </ClInclude>
-    <ClInclude Include="..\..\src\inc\StreamBase.hpp">
-      <Filter>Header Files</Filter>
-    </ClInclude>
-    <ClInclude Include="..\..\src\inc\ZipFileStream.hpp">
-      <Filter>Header Files</Filter>
-    </ClInclude>
-    <ClInclude Include="..\..\lib\zlib\zlib.h">
-      <Filter>Header Files</Filter>
-    </ClInclude>
-    <ClInclude Include="..\..\src\inc\xPlatAppx.hpp">
-      <Filter>Header Files</Filter>
-    </ClInclude>
-    <ClInclude Include="..\..\src\inc\ZipObject.hpp">
-      <Filter>Header Files</Filter>
-    </ClInclude>
-    <ClInclude Include="..\..\src\inc\DirectoryObject.hpp">
-      <Filter>Header Files</Filter>
-    </ClInclude>
-    <ClInclude Include="..\..\src\inc\InflateStream.hpp">
-      <Filter>Header Files</Filter>
-    </ClInclude>
-<<<<<<< HEAD
-    <ClInclude Include="..\..\src\inc\RangeStream.hpp">
-=======
-    <ClInclude Include="..\..\src\inc\AppxPackageObject.hpp">
->>>>>>> 144959a6
-      <Filter>Header Files</Filter>
-    </ClInclude>
-  </ItemGroup>
-  <ItemGroup>
-    <None Include="xPlatAppx.def">
-      <Filter>Source Files</Filter>
-    </None>
-  </ItemGroup>
-  <ItemGroup>
-    <ClCompile Include="..\..\src\xPlatAppx\xPlatAppx.cpp">
-      <Filter>Source Files</Filter>
-    </ClCompile>
-    <ClCompile Include="..\..\src\xPlatAppx\ZipObject.cpp">
-      <Filter>Source Files</Filter>
-    </ClCompile>
-    <ClCompile Include="..\..\src\xPlatAppx\PAL\FileSystem\Win32\DirectoryObject.cpp">
-      <Filter>Source Files</Filter>
-    </ClCompile>
-    <ClCompile Include="..\..\src\xPlatAppx\ZipFileStream.cpp">
-      <Filter>Source Files</Filter>
-    </ClCompile>
-    <ClCompile Include="..\..\src\xPlatAppx\InflateStream.cpp">
-      <Filter>Source Files</Filter>
-    </ClCompile>
-<<<<<<< HEAD
-    <ClCompile Include="..\..\src\xPlatAppx\RangeStream.cpp">
-=======
-    <ClCompile Include="..\..\src\xPlatAppx\AppxPackageObject.cpp">
->>>>>>> 144959a6
-      <Filter>Source Files</Filter>
-    </ClCompile>
-  </ItemGroup>
+﻿<?xml version="1.0" encoding="utf-8"?>
+<Project ToolsVersion="4.0" xmlns="http://schemas.microsoft.com/developer/msbuild/2003">
+  <ItemGroup>
+    <Filter Include="Source Files">
+      <UniqueIdentifier>{4FC737F1-C7A5-4376-A066-2A32D752A2FF}</UniqueIdentifier>
+      <Extensions>cpp;c;cc;cxx;def;odl;idl;hpj;bat;asm;asmx</Extensions>
+    </Filter>
+    <Filter Include="Header Files">
+      <UniqueIdentifier>{93995380-89BD-4b04-88EB-625FBE52EBFB}</UniqueIdentifier>
+      <Extensions>h;hh;hpp;hxx;hm;inl;inc;xsd</Extensions>
+    </Filter>
+    <Filter Include="Resource Files">
+      <UniqueIdentifier>{67DA6AB6-F800-4c08-8B7A-83BB121AAD01}</UniqueIdentifier>
+      <Extensions>rc;ico;cur;bmp;dlg;rc2;rct;bin;rgs;gif;jpg;jpeg;jpe;resx;tiff;tif;png;wav;mfcribbon-ms</Extensions>
+    </Filter>
+  </ItemGroup>
+  <ItemGroup>
+    <ClInclude Include="..\..\src\inc\Base64Stream.hpp">
+      <Filter>Header Files</Filter>
+    </ClInclude>
+    <ClInclude Include="..\..\src\inc\CRC32Stream.hpp">
+      <Filter>Header Files</Filter>
+    </ClInclude>
+    <ClInclude Include="..\..\src\inc\Exceptions.hpp">
+      <Filter>Header Files</Filter>
+    </ClInclude>
+    <ClInclude Include="..\..\src\inc\FileStream.hpp">
+      <Filter>Header Files</Filter>
+    </ClInclude>
+    <ClInclude Include="..\..\src\inc\OffsetStream.hpp">
+      <Filter>Header Files</Filter>
+    </ClInclude>
+    <ClInclude Include="..\..\src\inc\PartitionStream.hpp">
+      <Filter>Header Files</Filter>
+    </ClInclude>
+    <ClInclude Include="..\..\src\inc\SequenceStream.hpp">
+      <Filter>Header Files</Filter>
+    </ClInclude>
+    <ClInclude Include="..\..\src\inc\SHA256Stream.hpp">
+      <Filter>Header Files</Filter>
+    </ClInclude>
+    <ClInclude Include="..\..\src\inc\StreamBase.hpp">
+      <Filter>Header Files</Filter>
+    </ClInclude>
+    <ClInclude Include="..\..\src\inc\ZipFileStream.hpp">
+      <Filter>Header Files</Filter>
+    </ClInclude>
+    <ClInclude Include="..\..\lib\zlib\zlib.h">
+      <Filter>Header Files</Filter>
+    </ClInclude>
+    <ClInclude Include="..\..\src\inc\xPlatAppx.hpp">
+      <Filter>Header Files</Filter>
+    </ClInclude>
+    <ClInclude Include="..\..\src\inc\ZipObject.hpp">
+      <Filter>Header Files</Filter>
+    </ClInclude>
+    <ClInclude Include="..\..\src\inc\DirectoryObject.hpp">
+      <Filter>Header Files</Filter>
+    </ClInclude>
+    <ClInclude Include="..\..\src\inc\InflateStream.hpp">
+      <Filter>Header Files</Filter>
+    </ClInclude>
+    <ClInclude Include="..\..\src\inc\AppxPackageObject.hpp">
+      <Filter>Header Files</Filter>
+    </ClInclude>
+    <ClInclude Include="..\..\src\inc\RangeStream.hpp">
+      <Filter>Header Files</Filter>
+    </ClInclude>
+  </ItemGroup>
+  <ItemGroup>
+    <None Include="xPlatAppx.def">
+      <Filter>Source Files</Filter>
+    </None>
+  </ItemGroup>
+  <ItemGroup>
+    <ClCompile Include="..\..\src\xPlatAppx\xPlatAppx.cpp">
+      <Filter>Source Files</Filter>
+    </ClCompile>
+    <ClCompile Include="..\..\src\xPlatAppx\ZipObject.cpp">
+      <Filter>Source Files</Filter>
+    </ClCompile>
+    <ClCompile Include="..\..\src\xPlatAppx\PAL\FileSystem\Win32\DirectoryObject.cpp">
+      <Filter>Source Files</Filter>
+    </ClCompile>
+    <ClCompile Include="..\..\src\xPlatAppx\ZipFileStream.cpp">
+      <Filter>Source Files</Filter>
+    </ClCompile>
+    <ClCompile Include="..\..\src\xPlatAppx\InflateStream.cpp">
+      <Filter>Source Files</Filter>
+    </ClCompile>
+    <ClCompile Include="..\..\src\xPlatAppx\AppxPackageObject.cpp">
+      <Filter>Source Files</Filter>
+    </ClCompile>
+    <ClCompile Include="..\..\src\xPlatAppx\RangeStream.cpp">
+      <Filter>Source Files</Filter>
+    </ClCompile>
+  </ItemGroup>
 </Project>