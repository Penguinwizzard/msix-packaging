--- conflicted
+++ resolved
@@ -1,229 +1,219 @@
-#include "xPlatAppx.hpp"
-#include "Exceptions.hpp"
-#include "StreamBase.hpp"
-#include "FileStream.hpp"
-#include "RangeStream.hpp"
-#include "ZipObject.hpp"
-#include "DirectoryObject.hpp"
-#include "AppxPackageObject.hpp"
-
-#include <string>
-#include <memory>
-#include <functional>
-
-
-//typedef void *BCRYPT_ALG_HANDLE;
-//typedef void *BCRYPT_HASH_HANDLE;
-
-
-#define MIN_DIGEST_COUNT          5           // All digests except code integrity
-#define MAX_DIGEST_COUNT          6           // Including code integrity
-#define ID_SIZE                   4           // IDs are 4 bytes
-#define SHA_256_DIGEST_SIZE       32
-#define SMALL_INDIRECT_DATA_SIZE  (ID_SIZE + (MIN_DIGEST_COUNT * (SHA_256_DIGEST_SIZE + ID_SIZE)))
-#define LARGE_INDIRECT_DATA_SIZE  (ID_SIZE + (MAX_DIGEST_COUNT * (SHA_256_DIGEST_SIZE + ID_SIZE)))
-#define CI_AND_SIG_DATA_SIZE      36
-#define HEADER_BEGINNING_SIZE     38
-#define FOUR_MB                   4194304     
-
-//
-// Magic Values
-//
-#define INDIRECT_DATA_ID          0x58504145  // EAPX
-#define PACKAGE_HEADER_ID         0x48505845  // EXPH
-#define BUNDLE_HEADER_ID          0x48425845  // EXBH
-#define SIGNATURE_ID              0x58434B50  // PKCX
-#define AXEH                      0x48455841  // Encrypted Appx Header
-#define AXEF                      0x46455841  // Encrypted Appx Footer
-#define AXEB                      0x42455841  // Encrypted Appx Block Map
-#define AXPC                      0x43505841  // Encrypted Appx Package Content
-#define AXBM                      0x4D425841  // Unencrypted Block Map
-#define AXCI                      0x49435841  // Encrypted Appx Code Integrity
-#define AXEH_IDX                  0
-#define AXEF_IDX                  1
-#define AXEB_IDX                  2
-#define AXPC_IDX                  3
-#define AXBM_IDX                  4
-#define AXCI_IDX                  5
-
-#define MAX_SUPPORTED_EAPPX_VERSION     0x0001000000000000  // 1.0.0.0
-
-// Wrapper for BCRYPT hash handles 
-#ifdef DISABLE
-//typedef struct _SHA256_HANDLE
-{
-BCRYPT_ALG_HANDLE   hAlgorithm;
-BCRYPT_HASH_HANDLE  hHash;
-} SHA256_HANDLE, *PSHA256_HANDLE;
-#endif
-//
-// The structure for relevant info for one hash.
-//
-typedef struct _INDIRECT_DATA_DIGEST
-{
-    std::uint32_t id;
-    std::uint64_t start;
-    std::uint64_t size;
-    std::uint8_t value[SHA_256_DIGEST_SIZE];
-} INDIRECT_DATA_DIGEST;
-
-//
-// The structure that holds all hash data.
-// 
-typedef struct _EAPPX_INDIRECT_DATA
-{
-    std::uint32_t eappxId;
-    std::uint8_t digestCount;
-    INDIRECT_DATA_DIGEST digests[MAX_DIGEST_COUNT];
-} EAPPX_INDIRECT_DATA;
-
-#include <pshpack1.h>
-typedef struct _BLOBHEADER
-{
-    std::uint32_t headerId;
-    std::uint16_t headerSize;
-    std::uint64_t version;
-    std::uint64_t footerOffset;
-    std::uint64_t footerSize;
-    std::uint64_t fileCount;
-
-    std::uint64_t signatureOffset;
-    std::uint16_t signatureCompressionType;
-    std::uint32_t signatureUncompressedSize;
-    std::uint32_t signatureCompressedSize;
-
-    std::uint64_t codeIntegrityOffset;
-    std::uint16_t codeIntegrityCompressionType;
-    std::uint32_t codeIntegrityUncompressedSize;
-    std::uint32_t codeIntegrityCompressedSize;
-} BLOBHEADER, *PBLOBHEADER;
-#include <poppack.h>
-
-
-// on apple platforms, compile with -fvisibility=hidden
-#ifdef PLATFORM_APPLE
-#undef XPLATAPPX_API
-#define XPLATAPPX_API __attribute__((visibility("default")))
-
-// Initializer.
-__attribute__((constructor))
-static void initializer(void) {                             // 2
-    printf("[%s] initializer()\n", __FILE__);
-}
-
-// Finalizer.
-__attribute__((destructor))
-static void finalizer(void) {                               // 3
-    printf("[%s] finalizer()\n", __FILE__);
-}
-
-#endif
-
-// Provides an ABI exception boundary with parameter validation
-using Lambda = std::function<void()>;
-
-unsigned int ResultOf(char* source, char* destination, Lambda lambda)
-{
-    unsigned int result = 0;
-    try
-    {
-        ThrowErrorIfNot(xPlat::Error::InvalidParameter, (source != nullptr && destination != nullptr), "Invalid parameters");
-        lambda();
-    }
-    catch (xPlat::Exception& e)
-    {
-        result = e.Code();
-    }
-
-    return result;
-}
-
-<<<<<<< HEAD
-unsigned int ResultOf(char* appx, Lambda lambda)
-{
-    unsigned int result = 0;
-    try
-    {
-        if (appx == nullptr)
-        {
-            throw xPlat::InvalidArgumentException();
-        }
-        lambda();
-    }
-    catch (xPlat::ExceptionBase& exception)
-    {
-        result = exception.Code();
-    }
-
-    return result;
-}
-
-XPLATAPPX_API unsigned int UnpackAppx(char* from, char* to)
-=======
-XPLATAPPX_API unsigned int UnpackAppx(
-    xPlatPackUnpackOptions packUnpackOptions,
-    xPlatValidationOptions validationOptions,
-    char* source,
-    char* destination)
->>>>>>> 144959a6
-{
-    return ResultOf(source, destination, [&]() {
-        // TODO: what if source and destination are something OTHER than a file paths?
-        xPlat::AppxPackageObject appx(validationOptions,
-            std::make_unique<xPlat::ZipObject>(
-                std::make_unique<xPlat::FileStream>(
-                    source, xPlat::FileStream::Mode::READ
-                    )));
-        
-        xPlat::DirectoryObject to(destination);
-        appx.Unpack(packUnpackOptions, to);
-    });
-}
-
-XPLATAPPX_API unsigned int PackAppx(
-    xPlatPackUnpackOptions packUnpackOptions,
-    xPlatValidationOptions validationOptions,
-    char* source,
-    char* certFile,
-    char* destination)
-{
-    return ResultOf(source, destination, [&]() {
-        // TODO: what if source and destination are something OTHER than a file paths?
-        xPlat::AppxPackageObject appx(validationOptions, std::move(
-            std::make_unique<xPlat::ZipObject>(std::move(
-                std::make_unique<xPlat::FileStream>(destination, xPlat::FileStream::Mode::WRITE_UPDATE)
-            ))
-        ));
-
-        xPlat::DirectoryObject from(source);
-        appx.Pack(packUnpackOptions, certFile, from);
-        appx.CommitChanges();
-    });
-}
-
-
-XPLATAPPX_API unsigned int ValidateAppxSignature(char* appx)
-{
-    return ResultOf(appx, [&]() {
-        auto rawFile = std::make_unique<xPlat::FileStream>(appx, xPlat::FileStream::Mode::READ);
-
-        {
-            xPlat::ZipObject zip(rawFile.get());
-            auto p7xStream = zip.GetFile("AppxSignature.p7x");
-            std::uint8_t buffer[16384];
-            
-            std::size_t cbRead = p7xStream->Read(sizeof(buffer), buffer);
-            BLOBHEADER *pblob = (BLOBHEADER*)buffer;
-            
-            if (cbRead > sizeof(BLOBHEADER) && pblob->headerId != SIGNATURE_ID)
-            {
-                throw xPlat::InvalidStreamFormat();
-            }
-            
-            //auto rangeStream = std::make_unique<xPlat::RangeStream>(p7xStream, sizeof(P7xFileId), cbStream - sizeof(P7xFileId));
-            //auto tempStream = std::make_unique<xPlat::FileStream>("e:\\temp\\temp.p7x", xPlat::FileStream::WRITE);
-            //rangeStream->CopyTo(tempStream.get());
-            //tempStream->Close();
-        }
-    });
+#include "xPlatAppx.hpp"
+#include "Exceptions.hpp"
+#include "StreamBase.hpp"
+#include "FileStream.hpp"
+#include "RangeStream.hpp"
+#include "ZipObject.hpp"
+#include "DirectoryObject.hpp"
+#include "AppxPackageObject.hpp"
+
+#include <string>
+#include <memory>
+#include <functional>
+
+
+//typedef void *BCRYPT_ALG_HANDLE;
+//typedef void *BCRYPT_HASH_HANDLE;
+
+
+#define MIN_DIGEST_COUNT          5           // All digests except code integrity
+#define MAX_DIGEST_COUNT          6           // Including code integrity
+#define ID_SIZE                   4           // IDs are 4 bytes
+#define SHA_256_DIGEST_SIZE       32
+#define SMALL_INDIRECT_DATA_SIZE  (ID_SIZE + (MIN_DIGEST_COUNT * (SHA_256_DIGEST_SIZE + ID_SIZE)))
+#define LARGE_INDIRECT_DATA_SIZE  (ID_SIZE + (MAX_DIGEST_COUNT * (SHA_256_DIGEST_SIZE + ID_SIZE)))
+#define CI_AND_SIG_DATA_SIZE      36
+#define HEADER_BEGINNING_SIZE     38
+#define FOUR_MB                   4194304     
+
+//
+// Magic Values
+//
+#define INDIRECT_DATA_ID          0x58504145  // EAPX
+#define PACKAGE_HEADER_ID         0x48505845  // EXPH
+#define BUNDLE_HEADER_ID          0x48425845  // EXBH
+#define SIGNATURE_ID              0x58434B50  // PKCX
+#define AXEH                      0x48455841  // Encrypted Appx Header
+#define AXEF                      0x46455841  // Encrypted Appx Footer
+#define AXEB                      0x42455841  // Encrypted Appx Block Map
+#define AXPC                      0x43505841  // Encrypted Appx Package Content
+#define AXBM                      0x4D425841  // Unencrypted Block Map
+#define AXCI                      0x49435841  // Encrypted Appx Code Integrity
+#define AXEH_IDX                  0
+#define AXEF_IDX                  1
+#define AXEB_IDX                  2
+#define AXPC_IDX                  3
+#define AXBM_IDX                  4
+#define AXCI_IDX                  5
+
+#define MAX_SUPPORTED_EAPPX_VERSION     0x0001000000000000  // 1.0.0.0
+
+// Wrapper for BCRYPT hash handles 
+#ifdef DISABLE
+//typedef struct _SHA256_HANDLE
+{
+BCRYPT_ALG_HANDLE   hAlgorithm;
+BCRYPT_HASH_HANDLE  hHash;
+} SHA256_HANDLE, *PSHA256_HANDLE;
+#endif
+//
+// The structure for relevant info for one hash.
+//
+typedef struct _INDIRECT_DATA_DIGEST
+{
+    std::uint32_t id;
+    std::uint64_t start;
+    std::uint64_t size;
+    std::uint8_t value[SHA_256_DIGEST_SIZE];
+} INDIRECT_DATA_DIGEST;
+
+//
+// The structure that holds all hash data.
+// 
+typedef struct _EAPPX_INDIRECT_DATA
+{
+    std::uint32_t eappxId;
+    std::uint8_t digestCount;
+    INDIRECT_DATA_DIGEST digests[MAX_DIGEST_COUNT];
+} EAPPX_INDIRECT_DATA;
+
+#include <pshpack1.h>
+typedef struct _BLOBHEADER
+{
+    std::uint32_t headerId;
+    std::uint16_t headerSize;
+    std::uint64_t version;
+    std::uint64_t footerOffset;
+    std::uint64_t footerSize;
+    std::uint64_t fileCount;
+
+    std::uint64_t signatureOffset;
+    std::uint16_t signatureCompressionType;
+    std::uint32_t signatureUncompressedSize;
+    std::uint32_t signatureCompressedSize;
+
+    std::uint64_t codeIntegrityOffset;
+    std::uint16_t codeIntegrityCompressionType;
+    std::uint32_t codeIntegrityUncompressedSize;
+    std::uint32_t codeIntegrityCompressedSize;
+} BLOBHEADER, *PBLOBHEADER;
+#include <poppack.h>
+
+
+// on apple platforms, compile with -fvisibility=hidden
+#ifdef PLATFORM_APPLE
+#undef XPLATAPPX_API
+#define XPLATAPPX_API __attribute__((visibility("default")))
+
+// Initializer.
+__attribute__((constructor))
+static void initializer(void) {                             // 2
+    printf("[%s] initializer()\n", __FILE__);
+}
+
+// Finalizer.
+__attribute__((destructor))
+static void finalizer(void) {                               // 3
+    printf("[%s] finalizer()\n", __FILE__);
+}
+
+#endif
+
+// Provides an ABI exception boundary with parameter validation
+using Lambda = std::function<void()>;
+
+unsigned int ResultOf(char* source, char* destination, Lambda lambda)
+{
+    unsigned int result = 0;
+    try
+    {
+        ThrowErrorIfNot(xPlat::Error::InvalidParameter, (source != nullptr && destination != nullptr), "Invalid parameters");
+        lambda();
+    }
+    catch (xPlat::Exception& e)
+    {
+        result = e.Code();
+    }
+
+    return result;
+}
+
+unsigned int ResultOf(char* appx, Lambda lambda)
+{
+    unsigned int result = 0;
+    try
+    {
+        ThrowErrorIfNot(xPlat::Error::InvalidParameter, (appx != nullptr), "Invalid parameters");
+        lambda();
+    }
+    catch (xPlat::Exception& e)
+    {
+        result = e.Code();
+    }
+
+    return result;
+}
+
+XPLATAPPX_API unsigned int UnpackAppx(
+    xPlatPackUnpackOptions packUnpackOptions,
+    xPlatValidationOptions validationOptions,
+    char* source,
+    char* destination)
+{
+    return ResultOf(source, destination, [&]() {
+        // TODO: what if source and destination are something OTHER than a file paths?
+        xPlat::AppxPackageObject appx(validationOptions,
+            std::make_unique<xPlat::ZipObject>(
+                std::make_unique<xPlat::FileStream>(
+                    source, xPlat::FileStream::Mode::READ
+                    )));
+        
+        xPlat::DirectoryObject to(destination);
+        appx.Unpack(packUnpackOptions, to);
+    });
+}
+
+XPLATAPPX_API unsigned int PackAppx(
+    xPlatPackUnpackOptions packUnpackOptions,
+    xPlatValidationOptions validationOptions,
+    char* source,
+    char* certFile,
+    char* destination)
+{
+    return ResultOf(source, destination, [&]() {
+        // TODO: what if source and destination are something OTHER than a file paths?
+        xPlat::AppxPackageObject appx(validationOptions, std::move(
+            std::make_unique<xPlat::ZipObject>(std::move(
+                std::make_unique<xPlat::FileStream>(destination, xPlat::FileStream::Mode::WRITE_UPDATE)
+            ))
+        ));
+
+        xPlat::DirectoryObject from(source);
+        appx.Pack(packUnpackOptions, certFile, from);
+        appx.CommitChanges();
+    });
+}
+
+
+XPLATAPPX_API unsigned int ValidateAppxSignature(char* appx)
+{
+    return ResultOf(appx, [&]() {
+        auto rawFile = std::make_unique<xPlat::FileStream>(appx, xPlat::FileStream::Mode::READ);
+
+        {
+            xPlat::ZipObject zip(std::move(rawFile));
+            auto p7xStream = zip.GetFile("AppxSignature.p7x");
+            std::uint8_t buffer[16384];
+            
+            std::size_t cbRead = p7xStream->Read(sizeof(buffer), buffer);
+            BLOBHEADER *pblob = (BLOBHEADER*)buffer;
+            
+            ThrowErrorIfNot(xPlat::Error::SignatureInvalid, (cbRead > sizeof(BLOBHEADER) && pblob->headerId == SIGNATURE_ID), "Invalid signature");
+                        
+            //auto rangeStream = std::make_unique<xPlat::RangeStream>(p7xStream, sizeof(P7xFileId), cbStream - sizeof(P7xFileId));
+            //auto tempStream = std::make_unique<xPlat::FileStream>("e:\\temp\\temp.p7x", xPlat::FileStream::WRITE);
+            //rangeStream->CopyTo(tempStream.get());
+            //tempStream->Close();
+        }
+    });
 }